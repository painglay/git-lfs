package lfs

import (
	"fmt"
	"io"
	"os"
	"path/filepath"

	"github.com/cheggaaa/pb"
	"github.com/git-lfs/git-lfs/tools"
	"github.com/git-lfs/git-lfs/tq"

	"github.com/git-lfs/git-lfs/config"
	"github.com/git-lfs/git-lfs/errors"
	"github.com/git-lfs/git-lfs/progress"
	"github.com/rubyist/tracerx"
)

func PointerSmudgeToFile(filename string, ptr *Pointer, download bool, manifest *tq.Manifest, cb progress.CopyCallback) error {
	os.MkdirAll(filepath.Dir(filename), 0755)
	file, err := os.Create(filename)
	if err != nil {
		return fmt.Errorf("Could not create working directory file: %v", err)
	}
	defer file.Close()
	if err := PointerSmudge(file, ptr, filename, download, manifest, cb); err != nil {
		if errors.IsDownloadDeclinedError(err) {
			// write placeholder data instead
			file.Seek(0, os.SEEK_SET)
			ptr.Encode(file)
			return err
		} else {
			return fmt.Errorf("Could not write working directory file: %v", err)
		}
	}
	return nil
}

func PointerSmudge(writer io.Writer, ptr *Pointer, workingfile string, download bool, manifest *tq.Manifest, cb progress.CopyCallback) error {
	mediafile, err := LocalMediaPath(ptr.Oid)
	if err != nil {
		return err
	}

	LinkOrCopyFromReference(ptr.Oid, ptr.Size)

	stat, statErr := os.Stat(mediafile)
	if statErr == nil && stat != nil {
		fileSize := stat.Size()
		if fileSize == 0 || fileSize != ptr.Size {
			tracerx.Printf("Removing %s, size %d is invalid", mediafile, fileSize)
			os.RemoveAll(mediafile)
			stat = nil
		}
	}

	if statErr != nil || stat == nil {
		if download {
			err = downloadFile(writer, ptr, workingfile, mediafile, manifest, cb)
		} else {
			return errors.NewDownloadDeclinedError(statErr, "smudge")
		}
	} else {
		err = readLocalFile(writer, ptr, mediafile, workingfile, cb)
	}

	if err != nil {
		return errors.NewSmudgeError(err, ptr.Oid, mediafile)
	}

	return nil
}

type tempAdapterConfig struct {
	concurrentTransfers int
}

func (c tempAdapterConfig) ConcurrentTransfers() int {
	return c.concurrentTransfers
}

func downloadFile(writer io.Writer, ptr *Pointer, workingfile, mediafile string, manifest *tq.Manifest, cb progress.CopyCallback) error {
	fmt.Fprintf(os.Stderr, "Downloading %s (%s)\n", workingfile, pb.FormatBytes(ptr.Size))

	q := tq.NewTransferQueue(tq.Download, manifest)
	q.Add(filepath.Base(workingfile), mediafile, ptr.Oid, ptr.Size)
	q.Wait()

	if errs := q.Errors(); len(errs) > 0 {
		var multiErr error
		for _, e := range errs {
			if multiErr != nil {
				multiErr = fmt.Errorf("%v\n%v", multiErr, e)
			} else {
				multiErr = e
			}
			return errors.Wrapf(multiErr, "Error downloading %s (%s)", workingfile, ptr.Oid)
		}
	}
<<<<<<< HEAD
	// Single download
	err = adapter.Begin(tempAdapterConfig{concurrentTransfers: 1}, tcb)
	if err != nil {
		return err
	}
	res := <-adapter.Add(tq.NewTransfer(filepath.Base(workingfile), obj, mediafile))
	adapter.End()

	if res.Error != nil {
		return errors.Wrapf(err, "Error buffering media file: %s", res.Error)
	}
=======
>>>>>>> 7df1b260

	return readLocalFile(writer, ptr, mediafile, workingfile, nil)
}

func readLocalFile(writer io.Writer, ptr *Pointer, mediafile string, workingfile string, cb progress.CopyCallback) error {
	reader, err := os.Open(mediafile)
	if err != nil {
		return errors.Wrapf(err, "Error opening media file.")
	}
	defer reader.Close()

	if ptr.Size == 0 {
		if stat, _ := os.Stat(mediafile); stat != nil {
			ptr.Size = stat.Size()
		}
	}

	if len(ptr.Extensions) > 0 {
		registeredExts := config.Config.Extensions()
		extensions := make(map[string]config.Extension)
		for _, ptrExt := range ptr.Extensions {
			ext, ok := registeredExts[ptrExt.Name]
			if !ok {
				err := fmt.Errorf("Extension '%s' is not configured.", ptrExt.Name)
				return errors.Wrap(err, "smudge")
			}
			ext.Priority = ptrExt.Priority
			extensions[ext.Name] = ext
		}
		exts, err := config.SortExtensions(extensions)
		if err != nil {
			return errors.Wrap(err, "smudge")
		}

		// pipe extensions in reverse order
		var extsR []config.Extension
		for i := range exts {
			ext := exts[len(exts)-1-i]
			extsR = append(extsR, ext)
		}

		request := &pipeRequest{"smudge", reader, workingfile, extsR}

		response, err := pipeExtensions(request)
		if err != nil {
			return errors.Wrap(err, "smudge")
		}

		actualExts := make(map[string]*pipeExtResult)
		for _, result := range response.results {
			actualExts[result.name] = result
		}

		// verify name, order, and oids
		oid := response.results[0].oidIn
		if ptr.Oid != oid {
			err = fmt.Errorf("Actual oid %s during smudge does not match expected %s", oid, ptr.Oid)
			return errors.Wrap(err, "smudge")
		}

		for _, expected := range ptr.Extensions {
			actual := actualExts[expected.Name]
			if actual.name != expected.Name {
				err = fmt.Errorf("Actual extension name '%s' does not match expected '%s'", actual.name, expected.Name)
				return errors.Wrap(err, "smudge")
			}
			if actual.oidOut != expected.Oid {
				err = fmt.Errorf("Actual oid %s for extension '%s' does not match expected %s", actual.oidOut, expected.Name, expected.Oid)
				return errors.Wrap(err, "smudge")
			}
		}

		// setup reader
		reader, err = os.Open(response.file.Name())
		if err != nil {
			return errors.Wrapf(err, "Error opening smudged file: %s", err)
		}
		defer reader.Close()
	}

	_, err = tools.CopyWithCallback(writer, reader, ptr.Size, cb)
	if err != nil {
		return errors.Wrapf(err, "Error reading from media file: %s", err)
	}

	return nil
}<|MERGE_RESOLUTION|>--- conflicted
+++ resolved
@@ -71,14 +71,6 @@
 	return nil
 }
 
-type tempAdapterConfig struct {
-	concurrentTransfers int
-}
-
-func (c tempAdapterConfig) ConcurrentTransfers() int {
-	return c.concurrentTransfers
-}
-
 func downloadFile(writer io.Writer, ptr *Pointer, workingfile, mediafile string, manifest *tq.Manifest, cb progress.CopyCallback) error {
 	fmt.Fprintf(os.Stderr, "Downloading %s (%s)\n", workingfile, pb.FormatBytes(ptr.Size))
 
@@ -97,20 +89,6 @@
 			return errors.Wrapf(multiErr, "Error downloading %s (%s)", workingfile, ptr.Oid)
 		}
 	}
-<<<<<<< HEAD
-	// Single download
-	err = adapter.Begin(tempAdapterConfig{concurrentTransfers: 1}, tcb)
-	if err != nil {
-		return err
-	}
-	res := <-adapter.Add(tq.NewTransfer(filepath.Base(workingfile), obj, mediafile))
-	adapter.End()
-
-	if res.Error != nil {
-		return errors.Wrapf(err, "Error buffering media file: %s", res.Error)
-	}
-=======
->>>>>>> 7df1b260
 
 	return readLocalFile(writer, ptr, mediafile, workingfile, nil)
 }
