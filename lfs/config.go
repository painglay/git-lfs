--- conflicted
+++ resolved
@@ -213,9 +213,6 @@
 	return ObjectUrl(c.Endpoint(), oid)
 }
 
-<<<<<<< HEAD
-func (c *Configuration) loadGitConfig() bool {
-=======
 func (c *Configuration) FetchPruneConfig() *FetchPruneConfig {
 	if c.fetchPruneConfig == nil {
 		c.fetchPruneConfig = &FetchPruneConfig{
@@ -263,8 +260,7 @@
 	return c.fetchPruneConfig
 }
 
-func (c *Configuration) loadGitConfig() {
->>>>>>> 86f9d3d8
+func (c *Configuration) loadGitConfig() bool {
 	c.loading.Lock()
 	defer c.loading.Unlock()
 
